# Version information
<<<<<<< HEAD
VERSION = "1.3.0"
REQUIRED_PYTHON_VERSION = (3, 12, 10)
=======
VERSION = "1.2.0"
REQUIRED_PYTHON_VERSION = (3, 12, 11)
>>>>>>> 449015f9
<|MERGE_RESOLUTION|>--- conflicted
+++ resolved
@@ -1,8 +1,4 @@
 # Version information
-<<<<<<< HEAD
+
 VERSION = "1.3.0"
-REQUIRED_PYTHON_VERSION = (3, 12, 10)
-=======
-VERSION = "1.2.0"
-REQUIRED_PYTHON_VERSION = (3, 12, 11)
->>>>>>> 449015f9
+REQUIRED_PYTHON_VERSION = (3, 12, 11)